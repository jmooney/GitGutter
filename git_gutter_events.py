import time

import sublime
import sublime_plugin

try:
    from .git_gutter_settings import settings
except (ImportError, ValueError):
    from git_gutter_settings import settings

ST3 = int(sublime.version()) >= 3000


def async_event_listener(EventListener):
    if ST3:
        async_methods = set([
            'on_new',
            'on_clone',
            'on_load',
            'on_pre_save',
            'on_post_save',
            'on_modified',
            'on_selection_modified',
            'on_activated',
            'on_deactivated',
        ])
        for attr_name in dir(EventListener):
            if attr_name in async_methods:
                attr = getattr(EventListener, attr_name)
                setattr(EventListener, attr_name + '_async', attr)
                delattr(EventListener, attr_name)
    return EventListener


@async_event_listener
class GitGutterEvents(sublime_plugin.EventListener):
    def __init__(self):
        self.latest_keypresses = {}

    # Synchronous

    def on_modified(self, view):
        if self.live_mode():
            self.debounce(view, 'modified')

    def on_clone(self, view):
        self.debounce(view, 'clone')

    def on_post_save(self, view):
        self.debounce(view, 'post-save')

    def on_load(self, view):
        if self.live_mode():
            self.debounce(view, 'load')

    def on_activated(self, view):
        if self.focus_change_mode():
            self.debounce(view, 'activated')

    def on_hover(self, view, point, hover_zone):
        if hover_zone != sublime.HOVER_GUTTER:
            return
        # don't let the popup flicker / fight with other packages
        if view.is_popup_visible():
            return
        if not settings.get("enable_hover_diff_popup"):
            return
<<<<<<< HEAD
        mode = settings.get("diff_popup_default_mode", "")
        highlight_diff = mode == "diff"
        show_diff_popup(
            view, point, highlight_diff=highlight_diff,
            flags=sublime.HIDE_ON_MOUSE_MOVE_AWAY)
=======
        view.run_command(
            'git_gutter_diff_popup',
            args={'point': point, 'flags': sublime.HIDE_ON_MOUSE_MOVE_AWAY})
>>>>>>> 8538d96d

    # Asynchronous

    def debounce(self, view, event_type):
        if self.non_blocking():
            key = (event_type, view.file_name())
            this_keypress = time.time()
            self.latest_keypresses[key] = this_keypress

            def callback():
                latest_keypress = self.latest_keypresses.get(key, None)
                if this_keypress == latest_keypress:
                    view.run_command('git_gutter')

            if ST3:
                set_timeout = sublime.set_timeout_async
            else:
                set_timeout = sublime.set_timeout

            set_timeout(callback, settings.get("debounce_delay"))
        else:
            view.run_command('git_gutter')

    # Settings

    def live_mode(self, default=True):
        return settings.get('live_mode', default)

    def focus_change_mode(self, default=True):
        return settings.get('focus_change_mode', default)

    def non_blocking(self, default=True):
        return settings.get('non_blocking', default)<|MERGE_RESOLUTION|>--- conflicted
+++ resolved
@@ -65,17 +65,9 @@
             return
         if not settings.get("enable_hover_diff_popup"):
             return
-<<<<<<< HEAD
-        mode = settings.get("diff_popup_default_mode", "")
-        highlight_diff = mode == "diff"
-        show_diff_popup(
-            view, point, highlight_diff=highlight_diff,
-            flags=sublime.HIDE_ON_MOUSE_MOVE_AWAY)
-=======
         view.run_command(
             'git_gutter_diff_popup',
             args={'point': point, 'flags': sublime.HIDE_ON_MOUSE_MOVE_AWAY})
->>>>>>> 8538d96d
 
     # Asynchronous
 
