import os
import sublime
import subprocess
import encodings
import re

try:
    from GitGutter import git_helper
    from GitGutter.view_collection import ViewCollection
except ImportError:
    import git_helper
    from view_collection import ViewCollection


class GitGutterHandler:

    def __init__(self, view):
        self.load_settings()
        self.view = view
        self.git_temp_file = ViewCollection.git_tmp_file(self.view)
        self.buf_temp_file = ViewCollection.buf_tmp_file(self.view)
        self.stg_temp_file = ViewCollection.stg_tmp_file(self.view)
        if self.on_disk():
            self.git_tree = git_helper.git_tree(self.view)
            self.git_dir = git_helper.git_dir(self.git_tree)
            self.git_path = git_helper.git_file_path(self.view, self.git_tree)

    def _get_view_encoding(self):
        # get encoding and clean it for python ex: "Western (ISO 8859-1)"
        # NOTE(maelnor): are we need regex here?
        pattern = re.compile(r'.+\((.*)\)')
        encoding = self.view.encoding()
        if pattern.match(encoding):
            encoding = pattern.sub(r'\1', encoding)

        encoding = encoding.replace('with BOM', '')
        encoding = encoding.replace('Windows', 'cp')
        encoding = encoding.replace('-', '_')
        encoding = encoding.replace(' ', '')
        return encoding

    def on_disk(self):
        # if the view is saved to disk
        return self.view.file_name() is not None

    def reset(self):
        if self.on_disk() and self.git_path and self.view.window():
            self.view.window().run_command('git_gutter')

    def get_git_path(self):
        return self.git_path

    def update_buf_file(self):
        chars = self.view.size()
        region = sublime.Region(0, chars)

        # Try conversion
        try:
            contents = self.view.substr(
                region).encode(self._get_view_encoding())
        except UnicodeError:
            # Fallback to utf8-encoding
            contents = self.view.substr(region).encode('utf-8')
        except LookupError:
            # May encounter an encoding we don't have a codec for
            contents = self.view.substr(region).encode('utf-8')

        contents = contents.replace(b'\r\n', b'\n')
        contents = contents.replace(b'\r', b'\n')
        f = open(self.buf_temp_file.name, 'wb')

        f.write(contents)
        f.close()

    def update_stg_file(self):
        # FIXME dry up duplicate in update_stg_file and update_git_file

        # the git repo won't change that often
        # so we can easily wait 5 seconds
        # between updates for performance
        if ViewCollection.stg_time(self.view) > 5:
            open(self.stg_temp_file.name, 'w').close()
            args = [
                self.git_binary_path,
                '--git-dir=' + self.git_dir,
                '--work-tree=' + self.git_tree,
                'show',
                ':' + self.git_path,
            ] 
            try:
                contents = self.run_command(args)
                contents = contents.replace(b'\r\n', b'\n')
                contents = contents.replace(b'\r', b'\n')
                f = open(self.stg_temp_file.name, 'wb')
                f.write(contents)
                f.close()
                ViewCollection.update_stg_time(self.view)
            except Exception:
                pass

    def update_git_file(self):
        # the git repo won't change that often
        # so we can easily wait 5 seconds
        # between updates for performance
        if ViewCollection.git_time(self.view) > 5:
            open(self.git_temp_file.name, 'w').close()
            args = [
                self.git_binary_path,
                '--git-dir=' + self.git_dir,
                '--work-tree=' + self.git_tree,
                'show',
                ViewCollection.get_compare() + ':' + self.git_path,
            ]
            try:
                contents = self.run_command(args)
                contents = contents.replace(b'\r\n', b'\n')
                contents = contents.replace(b'\r', b'\n')
                f = open(self.git_temp_file.name, 'wb')
                f.write(contents)
                f.close()
                ViewCollection.update_git_time(self.view)
            except Exception:
                pass

    def total_lines(self):
        chars = self.view.size()
        region = sublime.Region(0, chars)
        lines = self.view.lines(region)
        return len(lines)

    # Parse unified diff with 0 lines of context.
    # Hunk range info format:
    #   @@ -3,2 +4,0 @@
    #     Hunk originally starting at line 3, and occupying 2 lines, now
    #     starts at line 4, and occupies 0 lines, i.e. it was deleted.
    #   @@ -9 +10,2 @@
    #     Hunk size can be omitted, and defaults to one line.
    # Dealing with ambiguous hunks:
    #   "A\nB\n" -> "C\n"
    #   Was 'A' modified, and 'B' deleted? Or 'B' modified, 'A' deleted?
    #   Or both deleted? To minimize confusion, let's simply mark the
    #   hunk as modified.
    def process_diff(self, diff_str):
        inserted = []
        modified = []
        deleted = []
        hunk_re = '^@@ \-(\d+),?(\d*) \+(\d+),?(\d*) @@'
        hunks = re.finditer(hunk_re, diff_str, re.MULTILINE)
        for hunk in hunks:
            start = int(hunk.group(3))
            old_size = int(hunk.group(2) or 1)
            new_size = int(hunk.group(4) or 1)
            if not old_size:
                inserted += range(start, start + new_size)
            elif not new_size:
                deleted += [start + 1]
            else:
                modified += range(start, start + new_size)
        if len(inserted) == self.total_lines() and not self.show_untracked:
            # All lines are "inserted"
            # this means this file is either:
            # - New and not being tracked *yet*
            # - Or it is a *gitignored* file
            return ([], [], [])
        else:
            return (inserted, modified, deleted)

    def diff(self):
        if self.on_disk() and self.git_path:
            self.update_git_file()
            self.update_buf_file()
            args = [
                self.git_binary_path, 'diff', '-U0', '--no-color',
                self.ignore_whitespace,
                self.patience_switch,
                self.git_temp_file.name,
                self.buf_temp_file.name,
            ]
            args = list(filter(None, args))  # Remove empty args
            results = self.run_command(args)
            encoding = self._get_view_encoding()
            try:
                decoded_results = results.decode(encoding.replace(' ', ''))
            except UnicodeError:
                decoded_results = results.decode("utf-8")
            return self.process_diff(decoded_results)
        else:
            return ([], [], [])

    # FIXME
    # Refactor staged/diff methods to dry up duplicated code
    def staged(self):
        if self.on_disk() and self.git_path:
            self.update_stg_file()
            self.update_buf_file()
            args = [
                self.git_binary_path, 'diff', '-U0', '--no-color',
                self.stg_temp_file.name,
                self.buf_temp_file.name
            ]
            args = list(filter(None, args))  # Remove empty args
            results = self.run_command(args)
            encoding = self._get_view_encoding()
            try:
                decoded_results = results.decode(encoding.replace(' ', ''))
            except UnicodeError:
                decoded_results = results.decode("utf-8")
            return self.process_diff(decoded_results)
        else:
            return ([], [], [])

    def untracked(self):
        return self.handle_files([])

    def ignored(self):
        return self.handle_files(['-i'])

    def handle_files(self, additionnal_args):
        if self.show_untracked and self.on_disk() and self.git_path:
            args = [
                self.git_binary_path,
                '--git-dir=' + self.git_dir,
                '--work-tree=' + self.git_tree,
                'ls-files', '--other', '--exclude-standard',
            ] + additionnal_args + [
                os.path.join(self.git_tree, self.git_path),
            ]
            args = list(filter(None, args))  # Remove empty args
            results = self.run_command(args)
            encoding = self._get_view_encoding()
            try:
                decoded_results = results.decode(encoding.replace(' ', ''))
            except UnicodeError:
                decoded_results = results.decode("utf-8")
            return (decoded_results != "")
        else:
            return False

<<<<<<< HEAD
    def has_stages(self):
        args = [self.git_binary_path, 
                '--git-dir=' + self.git_dir,
                '--work-tree=' + self.git_tree,
                'diff', '--staged']
        results = self.run_command(args)
        if len(results):
            return True
        else:
            return False
=======
    def git_commits(self):
        args = [
            self.git_binary_path,
            '--git-dir=' + self.git_dir,
            '--work-tree=' + self.git_tree,
            'log', '--all',
            '--pretty=%s\a%h %an <%aE>\a%ad (%ar)',
            '--date=local', '--max-count=9000'
        ]
        results = self.run_command(args)
        return results

    def git_branches(self):
        args = [
            self.git_binary_path,
            '--git-dir=' + self.git_dir,
            '--work-tree=' + self.git_tree,
            'for-each-ref',
            '--sort=-committerdate',
            '--format=%(subject)\a%(refname)\a%(objectname)',
            'refs/heads/'
        ]
        results = self.run_command(args)
        return results

    def git_tags(self):
        args = [
            self.git_binary_path,
            '--git-dir=' + self.git_dir,
            '--work-tree=' + self.git_tree,
            'show-ref',
            '--tags',
            '--abbrev=7'
        ]
        results = self.run_command(args)
        return results
>>>>>>> 100b66dd

    def run_command(self, args):
        startupinfo = None
        if os.name == 'nt':
            startupinfo = subprocess.STARTUPINFO()
            startupinfo.dwFlags |= subprocess.STARTF_USESHOWWINDOW
        proc = subprocess.Popen(args, stdout=subprocess.PIPE,
                                startupinfo=startupinfo, stderr=subprocess.PIPE)
        return proc.stdout.read()

    def load_settings(self):
        self.settings = sublime.load_settings('GitGutter.sublime-settings')
        self.user_settings = sublime.load_settings(
            'Preferences.sublime-settings')

        # Git Binary Setting
        self.git_binary_path = 'git'
        git_binary = self.user_settings.get(
            'git_binary') or self.settings.get('git_binary')
        if git_binary:
            self.git_binary_path = git_binary

        # Ignore White Space Setting
        self.ignore_whitespace = self.settings.get('ignore_whitespace')
        if self.ignore_whitespace == 'all':
            self.ignore_whitespace = '-w'
        elif self.ignore_whitespace == 'eol':
            self.ignore_whitespace = '--ignore-space-at-eol'
        else:
            self.ignore_whitespace = ''

        # Patience Setting
        self.patience_switch = ''
        patience = self.settings.get('patience')
        if patience:
            self.patience_switch = '--patience'

        # Untracked files
        self.show_untracked = self.settings.get(
            'show_markers_on_untracked_file')<|MERGE_RESOLUTION|>--- conflicted
+++ resolved
@@ -236,7 +236,6 @@
         else:
             return False
 
-<<<<<<< HEAD
     def has_stages(self):
         args = [self.git_binary_path, 
                 '--git-dir=' + self.git_dir,
@@ -247,7 +246,7 @@
             return True
         else:
             return False
-=======
+
     def git_commits(self):
         args = [
             self.git_binary_path,
@@ -284,7 +283,6 @@
         ]
         results = self.run_command(args)
         return results
->>>>>>> 100b66dd
 
     def run_command(self, args):
         startupinfo = None
